--- conflicted
+++ resolved
@@ -1,7 +1,5 @@
 # @backstage/backend-defaults
 
-<<<<<<< HEAD
-=======
 ## 0.9.0-next.0
 
 ### Minor Changes
@@ -25,7 +23,6 @@
   - @backstage/types@1.2.1
   - @backstage/plugin-events-node@0.4.9
 
->>>>>>> 66ce8958
 ## 0.8.2
 
 ### Patch Changes
