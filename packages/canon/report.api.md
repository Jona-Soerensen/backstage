## API Report File for "@backstage/canon"

> Do not edit this file. It is a report generated by [API Extractor](https://api-extractor.com/).

```ts
import { Context } from 'react';
import type { CSSProperties } from 'react';
import { Field as Field_2 } from '@base-ui-components/react/field';
import { ForwardRefExoticComponent } from 'react';
import { Input as Input_2 } from '@base-ui-components/react/input';
import { default as React_2 } from 'react';
import * as React_3 from 'react';
import { ReactNode } from 'react';
import { RefAttributes } from 'react';
<<<<<<< HEAD
import { Tooltip as Tooltip_2 } from '@base-ui-components/react/tooltip';
=======
import { ScrollArea as ScrollArea_2 } from '@base-ui-components/react/scroll-area';
>>>>>>> 84eea34c

// @public (undocumented)
export type AlignItems = 'stretch' | 'start' | 'center' | 'end';

// @public (undocumented)
export type ArbitraryStylingPropDef = {
  className: string;
  customProperties: `--${string}`[];
  parseValue?: (value: string) => string | undefined;
};

// @public (undocumented)
export type AsProps =
  | 'div'
  | 'span'
  | 'p'
  | 'article'
  | 'section'
  | 'main'
  | 'nav'
  | 'aside'
  | 'ul'
  | 'ol'
  | 'li'
  | 'details'
  | 'summary'
  | 'dd'
  | 'dl'
  | 'dt';

// @public (undocumented)
export type BooleanPropDef = {
  type: 'boolean';
  default?: boolean;
  required?: boolean;
  className?: string;
};

// @public (undocumented)
export type Border = 'none' | 'base' | 'error' | 'warning' | 'selected';

// @public (undocumented)
export type BorderRadius =
  | 'none'
  | '2xs'
  | 'xs'
  | 'sm'
  | 'md'
  | 'lg'
  | 'xl'
  | '2xl';

// @public (undocumented)
export const Box: ForwardRefExoticComponent<
  BoxProps & RefAttributes<HTMLDivElement>
>;

// @public (undocumented)
export type BoxOwnProps = GetPropDefTypes<typeof boxPropDefs>;

// @public (undocumented)
export const boxPropDefs: {
  as: {
    type: 'enum';
    values: readonly ['div', 'span'];
    default: 'div';
  };
};

// @public (undocumented)
export interface BoxProps extends SpaceProps {
  // (undocumented)
  as?: BoxOwnProps['as'];
  // (undocumented)
  children?: React.ReactNode;
  // (undocumented)
  className?: string;
  // (undocumented)
  display?: DisplayProps['display'];
  // (undocumented)
  height?: HeightProps['height'];
  // (undocumented)
  maxHeight?: HeightProps['maxHeight'];
  // (undocumented)
  maxWidth?: WidthProps['maxWidth'];
  // (undocumented)
  minHeight?: HeightProps['minHeight'];
  // (undocumented)
  minWidth?: WidthProps['minWidth'];
  // (undocumented)
  position?: PositionProps['position'];
  // (undocumented)
  style?: React.CSSProperties;
  // (undocumented)
  width?: WidthProps['width'];
}

// @public (undocumented)
export type Breakpoint = 'initial' | 'xs' | 'sm' | 'md' | 'lg' | 'xl';

// @public (undocumented)
export const breakpoints: Breakpoint[];

// @public (undocumented)
export const Button: React_2.ForwardRefExoticComponent<
  ButtonProps & React_2.RefAttributes<HTMLButtonElement>
>;

// @public (undocumented)
export type ButtonOwnProps = GetPropDefTypes<typeof buttonPropDefs>;

// @public (undocumented)
export const buttonPropDefs: {
  variant: {
    type: 'enum';
    values: ('primary' | 'secondary')[];
    className: string;
    default: 'primary';
    responsive: true;
  };
  size: {
    type: 'enum';
    values: ('small' | 'medium')[];
    className: string;
    default: 'medium';
    responsive: true;
  };
};

// @public
export interface ButtonProps
  extends Omit<React.ButtonHTMLAttributes<HTMLButtonElement>, 'children'> {
  children: React.ReactNode;
  iconEnd?: IconNames;
  iconStart?: IconNames;
  size?: ButtonOwnProps['size'];
  variant?: ButtonOwnProps['variant'];
}

// @public (undocumented)
export const Checkbox: React_2.ForwardRefExoticComponent<
  CheckboxProps & React_2.RefAttributes<HTMLButtonElement>
>;

// @public (undocumented)
export interface CheckboxProps {
  // (undocumented)
  checked?: boolean;
  // (undocumented)
  className?: string;
  // (undocumented)
  defaultChecked?: boolean;
  // (undocumented)
  disabled?: boolean;
  // (undocumented)
  label?: string;
  // (undocumented)
  name?: string;
  // (undocumented)
  onChange?: (checked: boolean) => void;
  // (undocumented)
  required?: boolean;
  // (undocumented)
  style?: React.CSSProperties;
  // (undocumented)
  value?: string;
}

// @public (undocumented)
export type Columns = 1 | 2 | 3 | 4 | 5 | 6 | 7 | 8 | 9 | 10 | 11 | 12 | 'auto';

// @public (undocumented)
export const Container: ForwardRefExoticComponent<
  ContainerProps & RefAttributes<HTMLDivElement>
>;

// @public (undocumented)
export interface ContainerProps {
  // (undocumented)
  children?: React.ReactNode;
  // (undocumented)
  className?: string;
  // (undocumented)
  mb?: SpaceProps['mb'];
  // (undocumented)
  mt?: SpaceProps['mt'];
  // (undocumented)
  my?: SpaceProps['my'];
  // (undocumented)
  pb?: SpaceProps['pb'];
  // (undocumented)
  pt?: SpaceProps['pt'];
  // (undocumented)
  py?: SpaceProps['py'];
  // (undocumented)
  style?: React.CSSProperties;
}

// @public (undocumented)
export type Display = 'none' | 'flex' | 'block' | 'inline';

// @public (undocumented)
export const displayPropDefs: {
  display: {
    type: 'enum';
    className: string;
    values: readonly ['none', 'inline', 'inline-block', 'block'];
    responsive: true;
  };
};

// @public (undocumented)
export type DisplayProps = GetPropDefTypes<typeof displayPropDefs>;

// @public (undocumented)
export type EnumOrStringPropDef<T> = {
  type: 'enum | string';
  values: readonly T[];
  default?: T | string;
  required?: boolean;
};

// @public (undocumented)
export type EnumPropDef<T> = {
  type: 'enum';
  values: readonly T[];
  default?: T;
  required?: boolean;
};

// @public (undocumented)
export const Field: {
  Root: React_2.ForwardRefExoticComponent<
    Omit<Field_2.Root.Props & React_2.RefAttributes<HTMLDivElement>, 'ref'> &
      React_2.RefAttributes<HTMLDivElement>
  >;
  Label: React_2.ForwardRefExoticComponent<
    Omit<Field_2.Label.Props & React_2.RefAttributes<any>, 'ref'> &
      React_2.RefAttributes<any>
  >;
  Description: React_2.ForwardRefExoticComponent<
    Omit<
      Field_2.Description.Props & React_2.RefAttributes<HTMLParagraphElement>,
      'ref'
    > &
      React_2.RefAttributes<HTMLParagraphElement>
  >;
  Error: React_2.ForwardRefExoticComponent<
    Omit<Field_2.Error.Props & React_2.RefAttributes<HTMLDivElement>, 'ref'> &
      React_2.RefAttributes<HTMLDivElement>
  >;
  Validity: ({
    children,
    className,
    ...props
  }: React_2.ComponentPropsWithoutRef<typeof Field_2.Validity> & {
    className?: string;
  }) => React_2.JSX.Element;
};

// @public (undocumented)
export const Flex: ForwardRefExoticComponent<
  FlexProps & RefAttributes<HTMLDivElement>
>;

// @public (undocumented)
export type FlexDirection = 'row' | 'column';

// @public (undocumented)
export type FlexOwnProps = GetPropDefTypes<typeof flexPropDefs>;

// @public (undocumented)
export const flexPropDefs: {
  align: {
    type: 'enum';
    className: string;
    values: readonly ['start', 'center', 'end', 'baseline', 'stretch'];
    responsive: true;
  };
  direction: {
    type: 'enum';
    className: string;
    values: readonly ['row', 'column', 'row-reverse', 'column-reverse'];
    responsive: true;
  };
  justify: {
    type: 'enum';
    className: string;
    values: readonly ['start', 'center', 'end', 'between'];
    responsive: true;
  };
};

// @public (undocumented)
export interface FlexProps extends SpaceProps {
  // (undocumented)
  align?: FlexOwnProps['align'];
  // (undocumented)
  children: React.ReactNode;
  // (undocumented)
  className?: string;
  // (undocumented)
  direction?: FlexOwnProps['direction'];
  // (undocumented)
  gap?: GapProps['gap'];
  // (undocumented)
  justify?: FlexOwnProps['justify'];
  // (undocumented)
  style?: React.CSSProperties;
}

// @public (undocumented)
export type FlexWrap = 'wrap' | 'nowrap' | 'wrap-reverse';

// @public (undocumented)
export const gapPropDefs: {
  gap: {
    type: 'enum | string';
    className: string;
    customProperties: '--gap'[];
    values: string[];
    responsive: true;
    default: string;
  };
};

// @public (undocumented)
export type GapProps = GetPropDefTypes<typeof gapPropDefs>;

// @public (undocumented)
export type GetPropDefType<Def> = Def extends BooleanPropDef
  ? Def extends ResponsivePropDef
    ? Responsive<boolean>
    : boolean
  : Def extends StringPropDef
  ? Def extends ResponsivePropDef
    ? Responsive<string>
    : string
  : Def extends ReactNodePropDef
  ? Def extends ResponsivePropDef
    ? Responsive<React_2.ReactNode>
    : React_2.ReactNode
  : Def extends EnumOrStringPropDef<infer Type>
  ? Def extends ResponsivePropDef<infer Type extends string>
    ? Responsive<string | Type>
    : string | Type
  : Def extends EnumPropDef<infer Type>
  ? Def extends ResponsivePropDef<infer Type>
    ? Responsive<Type>
    : Type
  : never;

// @public (undocumented)
export type GetPropDefTypes<P> = {
  [K in keyof P]?: GetPropDefType<P[K]>;
};

// @public (undocumented)
export const Grid: ForwardRefExoticComponent<
  GridProps & RefAttributes<HTMLDivElement>
> & {
  Item: ForwardRefExoticComponent<
    GridItemProps & RefAttributes<HTMLDivElement>
  >;
};

// @public (undocumented)
export type GridItemOwnProps = GetPropDefTypes<typeof gridItemPropDefs>;

// @public (undocumented)
export const gridItemPropDefs: {
  colSpan: {
    type: 'enum | string';
    className: string;
    customProperties: '--col-span'[];
    values: readonly [
      '1',
      '2',
      '3',
      '4',
      '5',
      '6',
      '7',
      '8',
      '9',
      '10',
      '11',
      '12',
      'auto',
    ];
    responsive: true;
  };
  colEnd: {
    type: 'enum | string';
    className: string;
    customProperties: '--col-end'[];
    values: readonly [
      '1',
      '2',
      '3',
      '4',
      '5',
      '6',
      '7',
      '8',
      '9',
      '10',
      '11',
      '12',
      'auto',
    ];
    responsive: true;
  };
  colStart: {
    type: 'enum | string';
    className: string;
    customProperties: '--col-start'[];
    values: readonly [
      '1',
      '2',
      '3',
      '4',
      '5',
      '6',
      '7',
      '8',
      '9',
      '10',
      '11',
      '12',
      'auto',
    ];
    responsive: true;
  };
  rowSpan: {
    type: 'enum | string';
    className: string;
    customProperties: '--row-span'[];
    values: readonly [
      '1',
      '2',
      '3',
      '4',
      '5',
      '6',
      '7',
      '8',
      '9',
      '10',
      '11',
      '12',
      'auto',
    ];
    responsive: true;
  };
};

// @public (undocumented)
export interface GridItemProps {
  // (undocumented)
  children?: React.ReactNode;
  // (undocumented)
  className?: string;
  // (undocumented)
  colEnd?: GridItemOwnProps['colEnd'];
  // (undocumented)
  colSpan?: GridItemOwnProps['colSpan'];
  // (undocumented)
  colStart?: GridItemOwnProps['colStart'];
  // (undocumented)
  rowSpan?: GridItemOwnProps['rowSpan'];
  // (undocumented)
  style?: React.CSSProperties;
}

// @public (undocumented)
export type GridOwnProps = GetPropDefTypes<typeof gridPropDefs>;

// @public (undocumented)
export const gridPropDefs: {
  columns: {
    type: 'enum | string';
    className: string;
    customProperties: '--columns'[];
    values: readonly [
      '1',
      '2',
      '3',
      '4',
      '5',
      '6',
      '7',
      '8',
      '9',
      '10',
      '11',
      '12',
      'auto',
    ];
    responsive: true;
    default: string;
  };
};

// @public (undocumented)
export interface GridProps extends SpaceProps {
  // (undocumented)
  children?: React.ReactNode;
  // (undocumented)
  className?: string;
  // (undocumented)
  columns?: GridOwnProps['columns'];
  // (undocumented)
  gap?: GapProps['gap'];
  // (undocumented)
  style?: React.CSSProperties;
}

// @public (undocumented)
export const Heading: React_2.ForwardRefExoticComponent<
  HeadingProps & React_2.RefAttributes<HTMLHeadingElement>
>;

// @public (undocumented)
export interface HeadingProps {
  // (undocumented)
  as?: 'h1' | 'h2' | 'h3' | 'h4' | 'h5' | 'h6';
  // (undocumented)
  children: React.ReactNode;
  // (undocumented)
  className?: string;
  // (undocumented)
  style?: React.CSSProperties;
  // (undocumented)
  variant?:
    | 'display'
    | 'title1'
    | 'title2'
    | 'title3'
    | 'title4'
    | 'title5'
    | Partial<
        Record<
          Breakpoint,
          'display' | 'title1' | 'title2' | 'title3' | 'title4' | 'title5'
        >
      >;
}

// @public (undocumented)
export const heightPropDefs: {
  height: {
    type: 'string';
    className: string;
    customProperties: '--height'[];
    responsive: true;
  };
  minHeight: {
    type: 'string';
    className: string;
    customProperties: '--min-height'[];
    responsive: true;
  };
  maxHeight: {
    type: 'string';
    className: string;
    customProperties: '--max-height'[];
    responsive: true;
  };
};

// @public (undocumented)
export type HeightProps = GetPropDefTypes<typeof heightPropDefs>;

// @public (undocumented)
export const Icon: (props: IconProps) => React_2.JSX.Element;

// @public (undocumented)
export const IconButton: React_2.ForwardRefExoticComponent<
  IconButtonProps & React_2.RefAttributes<HTMLButtonElement>
>;

// @public (undocumented)
export type IconButtonOwnProps = GetPropDefTypes<typeof iconButtonPropDefs>;

// @public (undocumented)
export const iconButtonPropDefs: {
  variant: {
    type: 'enum';
    values: ('primary' | 'secondary')[];
    className: string;
    default: 'primary';
    responsive: true;
  };
  size: {
    type: 'enum';
    values: ('small' | 'medium')[];
    className: string;
    default: 'medium';
    responsive: true;
  };
};

// @public
export interface IconButtonProps
  extends Omit<React.ButtonHTMLAttributes<HTMLButtonElement>, 'children'> {
  icon: IconNames;
  size?: IconButtonOwnProps['size'];
  variant?: IconButtonOwnProps['variant'];
}

// @public (undocumented)
export const IconContext: Context<IconContextProps>;

// @public (undocumented)
export interface IconContextProps {
  // (undocumented)
  icons: IconMap;
}

// @public (undocumented)
export type IconMap = Partial<Record<IconNames, React.ComponentType>>;

// @public (undocumented)
export type IconNames =
  | 'arrowDown'
  | 'arrowLeft'
  | 'arrowRight'
  | 'arrowUp'
  | 'arrowDownCircle'
  | 'arrowLeftCircle'
  | 'arrowRightCircle'
  | 'arrowUpCircle'
  | 'check'
  | 'chevronDown'
  | 'chevronLeft'
  | 'chevronRight'
  | 'chevronUp'
  | 'cloud'
  | 'externalLink'
  | 'heart'
  | 'moon'
  | 'plus'
  | 'sun'
  | 'trash';

// @public (undocumented)
export type IconProps = {
  name: IconNames;
  size?: number;
  className?: string;
  style?: React.CSSProperties;
};

// @public (undocumented)
export const IconProvider: (props: IconProviderProps) => React_2.JSX.Element;

// @public (undocumented)
export interface IconProviderProps {
  // (undocumented)
  children?: ReactNode;
  // (undocumented)
  overrides?: Partial<Record<IconNames, React.ComponentType>>;
}

// @public (undocumented)
export const icons: IconMap;

// @public (undocumented)
export const Input: React_2.ForwardRefExoticComponent<
  InputProps & React_2.RefAttributes<HTMLInputElement>
>;

// @public (undocumented)
export interface InputProps extends Omit<Input_2.Props, 'size'> {
  // (undocumented)
  size?: 'sm' | 'md';
}

// @public (undocumented)
export type JustifyContent =
  | 'stretch'
  | 'start'
  | 'center'
  | 'end'
  | 'around'
  | 'between';

// @public (undocumented)
export const marginPropDefs: (spacingValues: string[]) => {
  m: {
    type: 'enum | string';
    values: string[];
    className: string;
    customProperties: '--m'[];
    responsive: true;
  };
  mx: {
    type: 'enum | string';
    values: string[];
    className: string;
    customProperties: '--mx'[];
    responsive: true;
  };
  my: {
    type: 'enum | string';
    values: string[];
    className: string;
    customProperties: '--my'[];
    responsive: true;
  };
  mt: {
    type: 'enum | string';
    values: string[];
    className: string;
    customProperties: '--mt'[];
    responsive: true;
  };
  mr: {
    type: 'enum | string';
    values: string[];
    className: string;
    customProperties: '--mr'[];
    responsive: true;
  };
  mb: {
    type: 'enum | string';
    values: string[];
    className: string;
    customProperties: '--mb'[];
    responsive: true;
  };
  ml: {
    type: 'enum | string';
    values: string[];
    className: string;
    customProperties: '--ml'[];
    responsive: true;
  };
};

// @public (undocumented)
export type MarginProps = GetPropDefTypes<typeof marginPropDefs>;

// @public (undocumented)
export type NonStylingPropDef = {
  className?: never;
  customProperties?: never;
  parseValue?: never;
};

// @public (undocumented)
export const paddingPropDefs: (spacingValues: string[]) => {
  p: {
    type: 'enum | string';
    className: string;
    customProperties: '--p'[];
    values: string[];
    responsive: true;
  };
  px: {
    type: 'enum | string';
    className: string;
    customProperties: '--px'[];
    values: string[];
    responsive: true;
  };
  py: {
    type: 'enum | string';
    className: string;
    customProperties: '--py'[];
    values: string[];
    responsive: true;
  };
  pt: {
    type: 'enum | string';
    className: string;
    customProperties: '--pt'[];
    values: string[];
    responsive: true;
  };
  pr: {
    type: 'enum | string';
    className: string;
    customProperties: '--pr'[];
    values: string[];
    responsive: true;
  };
  pb: {
    type: 'enum | string';
    className: string;
    customProperties: '--pb'[];
    values: string[];
    responsive: true;
  };
  pl: {
    type: 'enum | string';
    className: string;
    customProperties: '--pl'[];
    values: string[];
    responsive: true;
  };
};

// @public (undocumented)
export type PaddingProps = GetPropDefTypes<typeof paddingPropDefs>;

// @public (undocumented)
export const positionPropDefs: {
  position: {
    type: 'enum';
    className: string;
    values: readonly ['static', 'relative', 'absolute', 'fixed', 'sticky'];
    responsive: true;
  };
};

// @public (undocumented)
export type PositionProps = GetPropDefTypes<typeof positionPropDefs>;

// @public (undocumented)
export type PropDef<T = any> = RegularPropDef<T> | ResponsivePropDef<T>;

// @public (undocumented)
export type ReactNodePropDef = {
  type: 'ReactNode';
  default?: React_2.ReactNode;
  required?: boolean;
};

// @public (undocumented)
export type RegularPropDef<T> =
  | ReactNodePropDef
  | BooleanPropDef
  | (StringPropDef & ArbitraryStylingPropDef)
  | (StringPropDef & NonStylingPropDef)
  | (EnumPropDef<T> & StylingPropDef)
  | (EnumPropDef<T> & NonStylingPropDef)
  | (EnumOrStringPropDef<T> & ArbitraryStylingPropDef)
  | (EnumOrStringPropDef<T> & NonStylingPropDef);

// @public (undocumented)
export type Responsive<T> = T | Partial<Record<Breakpoint, T>>;

// @public (undocumented)
export type ResponsivePropDef<T = any> = RegularPropDef<T> & {
  responsive: true;
};

// @public (undocumented)
export const ScrollArea: {
  Root: React_2.ForwardRefExoticComponent<
    Omit<
      ScrollArea_2.Root.Props & React_2.RefAttributes<HTMLDivElement>,
      'ref'
    > &
      React_2.RefAttributes<HTMLDivElement>
  >;
  Viewport: React_2.ForwardRefExoticComponent<
    Omit<
      ScrollArea_2.Viewport.Props & React_2.RefAttributes<HTMLDivElement>,
      'ref'
    > &
      React_2.RefAttributes<HTMLDivElement>
  >;
  Scrollbar: React_2.ForwardRefExoticComponent<
    Omit<
      ScrollArea_2.Scrollbar.Props & React_2.RefAttributes<HTMLDivElement>,
      'ref'
    > &
      React_2.RefAttributes<HTMLDivElement>
  >;
  Thumb: React_2.ForwardRefExoticComponent<
    Omit<
      ScrollArea_2.Thumb.Props & React_2.RefAttributes<HTMLDivElement>,
      'ref'
    > &
      React_2.RefAttributes<HTMLDivElement>
  >;
};

// @public (undocumented)
export type Space =
  | '0.5'
  | '1'
  | '1.5'
  | '2'
  | '3'
  | '4'
  | '5'
  | '6'
  | '7'
  | '8'
  | '9'
  | '10'
  | '11'
  | '12'
  | '13'
  | '14'
  | string;

// @public (undocumented)
export interface SpaceProps {
  // (undocumented)
  m?: Responsive<Space>;
  // (undocumented)
  mb?: Responsive<Space>;
  // (undocumented)
  ml?: Responsive<Space>;
  // (undocumented)
  mr?: Responsive<Space>;
  // (undocumented)
  mt?: Responsive<Space>;
  // (undocumented)
  mx?: Responsive<Space>;
  // (undocumented)
  my?: Responsive<Space>;
  // (undocumented)
  p?: Responsive<Space>;
  // (undocumented)
  pb?: Responsive<Space>;
  // (undocumented)
  pl?: Responsive<Space>;
  // (undocumented)
  pr?: Responsive<Space>;
  // (undocumented)
  pt?: Responsive<Space>;
  // (undocumented)
  px?: Responsive<Space>;
  // (undocumented)
  py?: Responsive<Space>;
}

// @public (undocumented)
export type StringPropDef = {
  type: 'string';
  default?: string;
  required?: boolean;
};

// @public (undocumented)
export type StylingPropDef = {
  className: string;
  parseValue?: (value: string) => string | undefined;
};

// @public (undocumented)
export const Table: React_3.ForwardRefExoticComponent<
  React_3.HTMLAttributes<HTMLTableElement> &
    React_3.RefAttributes<HTMLTableElement>
>;

// @public (undocumented)
export const TableBody: React_3.ForwardRefExoticComponent<
  React_3.HTMLAttributes<HTMLTableSectionElement> &
    React_3.RefAttributes<HTMLTableSectionElement>
>;

// @public (undocumented)
export const TableCell: React_3.ForwardRefExoticComponent<
  React_3.TdHTMLAttributes<HTMLTableCellElement> &
    React_3.RefAttributes<HTMLTableCellElement>
>;

// @public (undocumented)
export const TableFooter: React_3.ForwardRefExoticComponent<
  React_3.HTMLAttributes<HTMLTableSectionElement> &
    React_3.RefAttributes<HTMLTableSectionElement>
>;

// @public (undocumented)
export const TableHead: React_3.ForwardRefExoticComponent<
  React_3.ThHTMLAttributes<HTMLTableCellElement> &
    React_3.RefAttributes<HTMLTableCellElement>
>;

// @public (undocumented)
export const TableHeader: React_3.ForwardRefExoticComponent<
  React_3.HTMLAttributes<HTMLTableSectionElement> &
    React_3.RefAttributes<HTMLTableSectionElement>
>;

// @public (undocumented)
export const TableRow: React_3.ForwardRefExoticComponent<
  React_3.HTMLAttributes<HTMLTableRowElement> &
    React_3.RefAttributes<HTMLTableRowElement>
>;

// @public (undocumented)
const Text_2: React_2.ForwardRefExoticComponent<
  TextProps & React_2.RefAttributes<HTMLParagraphElement>
>;
export { Text_2 as Text };

// @public (undocumented)
export interface TextProps {
  // (undocumented)
  children: ReactNode;
  // (undocumented)
  className?: string;
  // (undocumented)
  color?:
    | 'primary'
    | 'secondary'
    | 'danger'
    | 'warning'
    | 'success'
    | Partial<
        Record<
          Breakpoint,
          'primary' | 'secondary' | 'danger' | 'warning' | 'success'
        >
      >;
  // (undocumented)
  style?: CSSProperties;
  // (undocumented)
  variant?:
    | 'subtitle'
    | 'body'
    | 'caption'
    | 'label'
    | Partial<Record<Breakpoint, 'subtitle' | 'body' | 'caption' | 'label'>>;
  // (undocumented)
  weight?: 'regular' | 'bold' | Partial<Record<Breakpoint, 'regular' | 'bold'>>;
}

// @public (undocumented)
export const Tooltip: {
  Provider: React_2.FC<Tooltip_2.Provider.Props>;
  Root: React_2.FC<Tooltip_2.Root.Props>;
  Trigger: React_2.ForwardRefExoticComponent<
    Omit<Tooltip_2.Trigger.Props & React_2.RefAttributes<any>, 'ref'> &
      React_2.RefAttributes<any>
  >;
  Portal: typeof Tooltip_2.Portal;
  Positioner: React_2.ForwardRefExoticComponent<
    Omit<
      Tooltip_2.Positioner.Props & React_2.RefAttributes<HTMLDivElement>,
      'ref'
    > &
      React_2.RefAttributes<HTMLDivElement>
  >;
  Popup: React_2.ForwardRefExoticComponent<
    Omit<Tooltip_2.Popup.Props & React_2.RefAttributes<HTMLDivElement>, 'ref'> &
      React_2.RefAttributes<HTMLDivElement>
  >;
  Arrow: React_2.ForwardRefExoticComponent<
    Omit<Tooltip_2.Arrow.Props & React_2.RefAttributes<HTMLDivElement>, 'ref'> &
      React_2.RefAttributes<HTMLDivElement>
  >;
};

// @public (undocumented)
export const useIcons: () => IconContextProps;

// @public (undocumented)
export interface UtilityProps extends SpaceProps {
  // (undocumented)
  alignItems?: Responsive<AlignItems>;
  // (undocumented)
  border?: Responsive<Border>;
  // (undocumented)
  borderRadius?: Responsive<BorderRadius>;
  // (undocumented)
  colEnd?: Responsive<Columns | 'auto'>;
  // (undocumented)
  colSpan?: Responsive<Columns | 'full'>;
  // (undocumented)
  colStart?: Responsive<Columns | 'auto'>;
  // (undocumented)
  columns?: Responsive<Columns>;
  // (undocumented)
  display?: Responsive<Display>;
  // (undocumented)
  flexDirection?: Responsive<FlexDirection>;
  // (undocumented)
  flexWrap?: Responsive<FlexWrap>;
  // (undocumented)
  gap?: Responsive<Space>;
  // (undocumented)
  justifyContent?: Responsive<JustifyContent>;
  // (undocumented)
  rowSpan?: Responsive<Columns | 'full'>;
}

// @public (undocumented)
export const widthPropDefs: {
  width: {
    type: 'string';
    className: string;
    customProperties: '--width'[];
    responsive: true;
  };
  minWidth: {
    type: 'string';
    className: string;
    customProperties: '--min-width'[];
    responsive: true;
  };
  maxWidth: {
    type: 'string';
    className: string;
    customProperties: '--max-width'[];
    responsive: true;
  };
};

// @public (undocumented)
export type WidthProps = GetPropDefTypes<typeof widthPropDefs>;
```<|MERGE_RESOLUTION|>--- conflicted
+++ resolved
@@ -12,11 +12,8 @@
 import * as React_3 from 'react';
 import { ReactNode } from 'react';
 import { RefAttributes } from 'react';
-<<<<<<< HEAD
+import { ScrollArea as ScrollArea_2 } from '@base-ui-components/react/scroll-area';
 import { Tooltip as Tooltip_2 } from '@base-ui-components/react/tooltip';
-=======
-import { ScrollArea as ScrollArea_2 } from '@base-ui-components/react/scroll-area';
->>>>>>> 84eea34c
 
 // @public (undocumented)
 export type AlignItems = 'stretch' | 'start' | 'center' | 'end';
