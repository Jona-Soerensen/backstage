/*
 * Copyright 2021 The Backstage Authors
 *
 * Licensed under the Apache License, Version 2.0 (the "License");
 * you may not use this file except in compliance with the License.
 * You may obtain a copy of the License at
 *
 *     http://www.apache.org/licenses/LICENSE-2.0
 *
 * Unless required by applicable law or agreed to in writing, software
 * distributed under the License is distributed on an "AS IS" BASIS,
 * WITHOUT WARRANTIES OR CONDITIONS OF ANY KIND, either express or implied.
 * See the License for the specific language governing permissions and
 * limitations under the License.
 */

import {
  PluginDatabaseManager,
  resolvePackagePath,
} from '@backstage/backend-common';
import { Knex } from 'knex';
import { DateTime } from 'luxon';
import partition from 'lodash/partition';
import { StaticAsset, StaticAssetInput, StaticAssetProvider } from './types';
import { LoggerService } from '@backstage/backend-plugin-api';

const migrationsDir = resolvePackagePath(
  '@backstage/plugin-app-backend',
  'migrations',
);

interface StaticAssetRow {
  path: string;
  content: Buffer;
  namespace: string | null;
  last_modified_at: Date;
}

/** @internal */
export interface StaticAssetsStoreOptions {
  database: PluginDatabaseManager;
  logger: LoggerService;
}

/**
 * A storage for static assets that are assumed to be immutable.
 *
 * @internal
 */
export class StaticAssetsStore implements StaticAssetProvider {
  #db: Knex;
<<<<<<< HEAD
  #logger: LoggerService;
  #namespace: string | null;
=======
  #logger: Logger;
  #namespace: string;
>>>>>>> 51f1f21a

  static async create(options: StaticAssetsStoreOptions) {
    const { database } = options;
    const client = await database.getClient();

    if (!database.migrations?.skip) {
      await client.migrate.latest({
        directory: migrationsDir,
      });
    }

    return new StaticAssetsStore(client, options.logger);
  }

  private constructor(client: Knex, logger: LoggerService, namespace?: string) {
    this.#db = client;
    this.#logger = logger;
    this.#namespace = namespace ?? 'default';
  }

  /**
   * Creates a new store with the provided namespace, using the same underlying storage.
   */
  withNamespace(namespace: string): StaticAssetsStore {
    return new StaticAssetsStore(this.#db, this.#logger, namespace);
  }

  /**
   * Store the provided assets.
   *
   * If an asset for a given path already exists the modification time will be
   * updated, but the contents will not.
   */
  async storeAssets(assets: StaticAssetInput[]) {
    const existingRows = await this.#db<StaticAssetRow>('static_assets_cache')
      .where('namespace', this.#namespace)
      .whereIn(
        'path',
        assets.map(a => a.path),
      );
    const existingAssetPaths = new Set(existingRows.map(r => r.path));

    const [modified, added] = partition(assets, asset =>
      existingAssetPaths.has(asset.path),
    );

    this.#logger.info(
      `Storing ${modified.length} updated assets and ${added.length} new assets`,
    );

    await this.#db('static_assets_cache')
      .update({
        last_modified_at: this.#db.fn.now(),
      })
      .where('namespace', this.#namespace)
      .whereIn(
        'path',
        modified.map(a => a.path),
      );

    for (const asset of added) {
      // We ignore conflicts with other nodes, it doesn't matter if someone else
      // added the same asset just before us.
      await this.#db('static_assets_cache')
        .insert({
          path: asset.path,
          content: await asset.content(),
          namespace: this.#namespace,
        })
        .onConflict(['namespace', 'path'])
        .ignore();
    }
  }

  /**
   * Retrieve an asset from the store with the given path.
   */
  async getAsset(path: string): Promise<StaticAsset | undefined> {
    const [row] = await this.#db<StaticAssetRow>('static_assets_cache').where({
      path,
      namespace: this.#namespace,
    });
    if (!row) {
      return undefined;
    }
    return {
      path: row.path,
      content: row.content,
      lastModifiedAt:
        typeof row.last_modified_at === 'string'
          ? DateTime.fromSQL(row.last_modified_at, { zone: 'UTC' }).toJSDate()
          : row.last_modified_at,
    };
  }

  /**
   * Delete any assets from the store whose modification time is older than the max age.
   */
  async trimAssets(options: { maxAgeSeconds: number }) {
    const { maxAgeSeconds } = options;
    let lastModifiedInterval = this.#db.raw(
      `now() + interval '${-maxAgeSeconds} seconds'`,
    );
    if (this.#db.client.config.client.includes('mysql')) {
      lastModifiedInterval = this.#db.raw(
        `date_sub(now(), interval ${maxAgeSeconds} second)`,
      );
    } else if (this.#db.client.config.client.includes('sqlite3')) {
      lastModifiedInterval = this.#db.raw(`datetime('now', ?)`, [
        `-${maxAgeSeconds} seconds`,
      ]);
    }
    await this.#db<StaticAssetRow>('static_assets_cache')
      .where('namespace', this.#namespace)
      .where('last_modified_at', '<=', lastModifiedInterval)
      .delete();
  }
}<|MERGE_RESOLUTION|>--- conflicted
+++ resolved
@@ -49,13 +49,8 @@
  */
 export class StaticAssetsStore implements StaticAssetProvider {
   #db: Knex;
-<<<<<<< HEAD
   #logger: LoggerService;
-  #namespace: string | null;
-=======
-  #logger: Logger;
   #namespace: string;
->>>>>>> 51f1f21a
 
   static async create(options: StaticAssetsStoreOptions) {
     const { database } = options;
