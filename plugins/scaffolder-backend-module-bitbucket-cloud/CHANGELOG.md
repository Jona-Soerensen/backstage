--- conflicted
+++ resolved
@@ -1,7 +1,5 @@
 # @backstage/plugin-scaffolder-backend-module-bitbucket-cloud
 
-<<<<<<< HEAD
-=======
 ## 0.2.8-next.0
 
 ### Patch Changes
@@ -15,7 +13,6 @@
   - @backstage/integration@1.16.2
   - @backstage/plugin-bitbucket-cloud-common@0.2.28
 
->>>>>>> 66ce8958
 ## 0.2.7
 
 ### Patch Changes
