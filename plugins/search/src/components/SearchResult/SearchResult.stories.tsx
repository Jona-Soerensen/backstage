/*
 * Copyright 2021 Spotify AB
 *
 * Licensed under the Apache License, Version 2.0 (the "License");
 * you may not use this file except in compliance with the License.
 * You may obtain a copy of the License at
 *
 *     http://www.apache.org/licenses/LICENSE-2.0
 *
 * Unless required by applicable law or agreed to in writing, software
 * distributed under the License is distributed on an "AS IS" BASIS,
 * WITHOUT WARRANTIES OR CONDITIONS OF ANY KIND, either express or implied.
 * See the License for the specific language governing permissions and
 * limitations under the License.
 */

<<<<<<< HEAD
import React, { ComponentType } from 'react';
import { List, ListItem } from '@material-ui/core';
import { SearchResult, DefaultResultListItem } from '../index';
import { MemoryRouter } from 'react-router';
import { Link } from '@backstage/core-components';
import { SearchContextProvider } from '../SearchContext/SearchContextForStorybook.stories';

const mockResults = {
  results: [
    {
      type: 'custom-result-item',
      document: {
        location: 'search/search-result-1',
        title: 'Search Result 1',
        text: 'some text from the search result',
      },
    },
    {
      type: 'no-custom-result-item',
      document: {
        location: 'search/search-result-2',
        title: 'Search Result 2',
        text: 'some text from the search result',
      },
    },
    {
      type: 'no-custom-result-item',
      document: {
        location: 'search/search-result-3',
        title: 'Search Result 3',
        text: 'some text from the search result',
      },
    },
  ],
};
=======
import { Link } from '@backstage/core-components';
import { List, ListItem } from '@material-ui/core';
import React from 'react';
import { MemoryRouter } from 'react-router';
import { DefaultResultListItem } from '../DefaultResultListItem';
import { SearchContext } from '../SearchContext';
import { SearchResult } from './SearchResult';
>>>>>>> 9120f535

export default {
  title: 'Plugins/Search/SearchResult',
  component: SearchResult,
  decorators: [
    (Story: ComponentType<{}>) => (
      <MemoryRouter>
        <SearchContextProvider mockedResults={mockResults}>
          <Story />
        </SearchContextProvider>
      </MemoryRouter>
    ),
  ],
};

export const Default = () => {
  return (
    <SearchResult>
      {({ results }) => (
        <List>
          {results.map(({ type, document }) => {
            switch (type) {
              case 'custom-result-item':
                return (
                  <DefaultResultListItem
                    key={document.location}
                    result={document}
                  />
                );
              default:
                return (
                  <ListItem>
                    <Link to={document.location}>
                      {document.title} - {document.text}
                    </Link>
                  </ListItem>
                );
            }
          })}
        </List>
      )}
    </SearchResult>
  );
};<|MERGE_RESOLUTION|>--- conflicted
+++ resolved
@@ -14,13 +14,13 @@
  * limitations under the License.
  */
 
-<<<<<<< HEAD
+import { Link } from '@backstage/core-components';
+import { List, ListItem } from '@material-ui/core';
 import React, { ComponentType } from 'react';
-import { List, ListItem } from '@material-ui/core';
-import { SearchResult, DefaultResultListItem } from '../index';
 import { MemoryRouter } from 'react-router';
-import { Link } from '@backstage/core-components';
+import { DefaultResultListItem } from '../DefaultResultListItem';
 import { SearchContextProvider } from '../SearchContext/SearchContextForStorybook.stories';
+import { SearchResult } from './SearchResult';
 
 const mockResults = {
   results: [
@@ -50,15 +50,6 @@
     },
   ],
 };
-=======
-import { Link } from '@backstage/core-components';
-import { List, ListItem } from '@material-ui/core';
-import React from 'react';
-import { MemoryRouter } from 'react-router';
-import { DefaultResultListItem } from '../DefaultResultListItem';
-import { SearchContext } from '../SearchContext';
-import { SearchResult } from './SearchResult';
->>>>>>> 9120f535
 
 export default {
   title: 'Plugins/Search/SearchResult',
