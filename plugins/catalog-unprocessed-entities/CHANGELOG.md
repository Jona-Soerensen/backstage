--- conflicted
+++ resolved
@@ -1,7 +1,5 @@
 # @backstage/plugin-catalog-unprocessed-entities
 
-<<<<<<< HEAD
-=======
 ## 0.2.16-next.0
 
 ### Patch Changes
@@ -16,7 +14,6 @@
   - @backstage/errors@1.2.7
   - @backstage/frontend-plugin-api@0.10.0
 
->>>>>>> 66ce8958
 ## 0.2.15
 
 ### Patch Changes
